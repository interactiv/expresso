--- conflicted
+++ resolved
@@ -15,108 +15,7 @@
 //    You should have received a copy of the GNU General Public License
 //    along with this program.  If not, see <http://www.gnu.org/licenses/>
 
-<<<<<<< HEAD
-// Monorail
-//
-// version 0.4
-//
-// The most awesome nano webframework for Go
-//
-// Quick start:
-//
-//
-//    package main
-//
-//    import (
-//    	"fmt"
-//    	"net/http"
-//    	"time"
-//
-//    	"github.com/interactiv/monorail"
-//    )
-//
-//    //somewhere in the file the following types are declared :
-//
-//    type User struct {
-//    	Name string
-//    	Id   string
-//    }
-//
-//    type Users struct{}
-//
-//    func (_ Users) GetById(id string) *User {
-//    	users := map[string]*User{
-//    		"100": &User{Name: "John", Id: "100"},
-//    		"200": &User{Name: "Jane", Id: "200"},
-//    	}
-//    	return users[id]
-//    }
-//
-//    func main() {
-//    	var users Users
-//    	/* creates a new monorail app*/
-//    	app := monorail.New()
-//
-//    	/* creates a middleware that will be called with each request*/
-//    	app.Use("/", func(next monorail.Next) {
-//    		t0 := time.Now()
-//    		next()
-//    		t1 := time.Now()
-//    		fmt.Println("lapse: ", t1.Sub(t0))
-//    	})
-//    	/*
-//    	   creates a route with a request variable called name
-//    	   handler's arguments are automatically injected, so the framework
-//    	   is fully compatible with the default http.HandlerFunc type.
-//    	*/
-//    	app.Get("/greet/:name", func(ctx *monorail.Context, rw http.ResponseWriter) {
-//    		rw.Write([]byte("Hello " + ctx.RequestVars["name"].(string)))
-//    	}).
-//    		// Assert the name variable is made of alpha characters
-//    		Assert("name", "[A-Z a-z]+")
-//    	/*
-//    	   create a new route collection
-//    	*/
-//    	adminRoutes := monorail.NewRouteCollection()
-//
-//    	adminRoutes.Use("/", func(rw http.ResponseWriter, r *http.Request, next monorail.Next) {
-//    		if r.URL.Query().Get("password") != "secret" {
-//    			http.Redirect(rw, r, "/", http.StatusForbidden)
-//    			return
-//    		}
-//    		next()
-//    	})
-//
-//    	/*
-//    	   We use dependency injection to make our app aware of the users value
-//    	   Everytime we will inject the Users type, it will resolve the users
-//    	   value
-//    	*/
-//    	app.Injector().Register(users)
-//
-//    	// The Convert method converts a request variable with the help
-//    	// of a converter function,allowing to use a custom type
-//    	// directly in a request handler,arguments are injected
-//    	// with the help of the Injector, the user request
-//    	// variable is passed as a string
-//    	adminRoutes.All("/:user", func(ctx *monorail.Context) {
-//    		// sends a JSON response to the client
-//    		ctx.WriteJSON(ctx.RequestVars["user"].(*User))
-//    	}).Convert("user", func(user string, users Users) *User {
-//    		return users.GetById(user)
-//    	}).Assert("user", "\\d+")
-//
-//    	//register subroute to the main route with prefix /admin
-//    	app.Mount("/admin", adminRoutes)
-//
-//    	//start the webserver on port 80
-//    	http.ListenAndServe(":80", app)
-//
-//    }
-//
-=======
 // monorail
 //
 // The most awesome nano webframework for Go
->>>>>>> 08c9c21b
 package monorail